/* GStreamer
<<<<<<< HEAD
 * Copyright (C) 2019 RidgeRun, LLC (http://www.ridgerun.com)
=======
 * Copyright (C) 2013-2020 RidgeRun, LLC (http://www.ridgerun.com)
>>>>>>> f0cfd891
 *
 * This library is free software; you can redistribute it and/or
 * modify it under the terms of the GNU Library General Public
 * License as published by the Free Software Foundation; either
 * version 2 of the License, or (at your option) any later version.
 *
 * This library is distributed in the hope that it will be useful,
 * but WITHOUT ANY WARRANTY; without even the implied warranty of
 * MERCHANTABILITY or FITNESS FOR A PARTICULAR PURPOSE.  See the GNU
 * Library General Public License for more details.
 *
 * You should have received a copy of the GNU Library General Public
 * License along with this library; if not, write to the
 * Free Software Foundation, Inc., 51 Franklin St, Fifth Floor,
 * Boston, MA 02110-1301, USA.
 */
/**
 * SECTION:element-perf
 *
 * Perf plugin can be used to capture pipeline performance data.  Each
 * second perf plugin sends frames per second and bits per second data
 * using gst_element_post_message.
 */

#ifdef HAVE_CONFIG_H
#include "config.h"
#endif

#include "gstperf.h"

#ifdef IS_MACOSX
#  include <mach/mach_init.h>
#  include <mach/mach_error.h>
#  include <mach/mach_host.h>
#  include <mach/vm_map.h>
#endif

#include <stdio.h>
#include <string.h>

/* pad templates */
static GstStaticPadTemplate gst_perf_src_template =
GST_STATIC_PAD_TEMPLATE ("src",
    GST_PAD_SRC,
    GST_PAD_ALWAYS,
    GST_STATIC_CAPS_ANY);

static GstStaticPadTemplate gst_perf_sink_template =
GST_STATIC_PAD_TEMPLATE ("sink",
    GST_PAD_SINK,
    GST_PAD_ALWAYS,
    GST_STATIC_CAPS_ANY);


GST_DEBUG_CATEGORY_STATIC (gst_perf_debug);
#define GST_CAT_DEFAULT gst_perf_debug

#define DEFAULT_PRINT_CPU_LOAD    FALSE
#define DEFAULT_BITRATE_WINDOW_SIZE    0
#define DEFAULT_BITRATE_INTERVAL    1000

enum
{
  PROP_0,
  PROP_PRINT_ARM_LOAD,
  PROP_PRINT_CPU_LOAD,
  PROP_BITRATE_WINDOW_SIZE,
  PROP_BITRATE_INTERVAL
};

/* GstPerf signals and args */
enum
{
  SIGNAL_ON_BITRATE,
  LAST_SIGNAL
};

struct _GstPerf
{
  GstBaseTransform parent;

  GstPad *sinkpad;
  GstPad *srcpad;
  GError *error;

  GstClockTime prev_timestamp;
  gdouble fps;
  guint32 frame_count;
  guint64 frame_count_total;

  gdouble bps;
  gdouble mean_bps;
  gdouble *bps_window_buffer;
  guint32 bps_window_size;
  guint32 bps_window_buffer_current;
  guint64 byte_count;
  guint64 byte_count_total;
  guint bps_interval;
  guint bps_running_interval;
  GMutex byte_count_mutex;
  GMutex bps_mutex;
  GMutex mean_bps_mutex;
  guint bps_source_id;

  guint32 prev_cpu_total;
  guint32 prev_cpu_idle;

  /* Properties */
  gboolean print_cpu_load;
};

struct _GstPerfClass
{
  GstBaseTransformClass parent_class;
};

    /* class initialization */
#define gst_perf_parent_class parent_class
G_DEFINE_TYPE (GstPerf, gst_perf, GST_TYPE_BASE_TRANSFORM);

/* The message is variable length depending on configuration */
#define GST_PERF_MSG_MAX_SIZE 4096

#define GST_PERF_BITS_PER_BYTE 8

#define GST_PERF_MS_PER_S 1000.0

/* prototypes */
static void gst_perf_set_property (GObject * object, guint property_id,
    const GValue * value, GParamSpec * pspec);
static void gst_perf_get_property (GObject * object, guint property_id,
    GValue * value, GParamSpec * pspec);

static GstFlowReturn gst_perf_transform_ip (GstBaseTransform * trans,
    GstBuffer * buf);
static gboolean gst_perf_start (GstBaseTransform * trans);
static gboolean gst_perf_stop (GstBaseTransform * trans);

static void gst_perf_reset (GstPerf * perf);
static void gst_perf_clear (GstPerf * perf);
static gdouble gst_perf_update_average (guint64 count, gdouble current,
    gdouble old);
static double
gst_perf_update_moving_average (guint64 window_size, gdouble old_average,
    gdouble new_sample, gdouble old_sample);
static gboolean gst_perf_update_bps (void *data);
static gboolean gst_perf_cpu_get_load (GstPerf * perf, guint32 * cpu_load);
static guint32 gst_perf_compute_cpu (GstPerf * perf, guint32 idle,
    guint32 total);

static guint gst_perf_signals[LAST_SIGNAL] = { 0 };

static void
gst_perf_class_init (GstPerfClass * klass)
{
  GObjectClass *gobject_class = G_OBJECT_CLASS (klass);
  GstElementClass *element_class = GST_ELEMENT_CLASS (klass);
  GstBaseTransformClass *base_transform_class =
      GST_BASE_TRANSFORM_CLASS (klass);

  gobject_class->set_property = gst_perf_set_property;
  gobject_class->get_property = gst_perf_get_property;

  g_object_class_install_property (gobject_class, PROP_PRINT_ARM_LOAD,
      g_param_spec_boolean ("print-arm-load", "Print arm load (deprecated)",
          "(deprecated) Print the CPU load info. Use print-cpu-load instead.",
          DEFAULT_PRINT_CPU_LOAD, G_PARAM_WRITABLE));

  g_object_class_install_property (gobject_class, PROP_PRINT_CPU_LOAD,
      g_param_spec_boolean ("print-cpu-load", "Print CPU load",
          "Print the CPU load info.", DEFAULT_PRINT_CPU_LOAD,
          G_PARAM_WRITABLE));

  g_object_class_install_property (gobject_class, PROP_BITRATE_WINDOW_SIZE,
      g_param_spec_uint ("bitrate-window-size",
          "Bitrate moving average window size",
          "Number of samples used for bitrate moving average window size, 0 is all samples",
          0, G_MAXINT, DEFAULT_BITRATE_WINDOW_SIZE, G_PARAM_WRITABLE));

  g_object_class_install_property (gobject_class, PROP_BITRATE_INTERVAL,
      g_param_spec_uint ("bitrate-interval",
          "Interval between bitrate calculation in ms",
          "Interval between two calculations in ms, this will run even when no buffers are received",
          0, G_MAXINT, DEFAULT_BITRATE_INTERVAL, G_PARAM_WRITABLE));

  gst_perf_signals[SIGNAL_ON_BITRATE] =
      g_signal_new ("on-bitrate", G_TYPE_FROM_CLASS (klass),
      G_SIGNAL_RUN_LAST, 0, NULL, NULL, NULL, G_TYPE_NONE, 1, G_TYPE_DOUBLE);

  base_transform_class->start = GST_DEBUG_FUNCPTR (gst_perf_start);
  base_transform_class->stop = GST_DEBUG_FUNCPTR (gst_perf_stop);
  base_transform_class->transform_ip =
      GST_DEBUG_FUNCPTR (gst_perf_transform_ip);

  gst_element_class_set_static_metadata (element_class,
      "Performance Identity element", "Generic",
      "Get pipeline performance data",
      "Melissa Montero <melissa.montero@ridgerun.com>");

  gst_element_class_add_pad_template (element_class,
      gst_static_pad_template_get (&gst_perf_src_template));
  gst_element_class_add_pad_template (element_class,
      gst_static_pad_template_get (&gst_perf_sink_template));
}

static void
gst_perf_init (GstPerf * perf)
{
  gst_perf_clear (perf);

  perf->print_cpu_load = DEFAULT_PRINT_CPU_LOAD;
  perf->bps_window_size = DEFAULT_BITRATE_WINDOW_SIZE;
  perf->bps_interval = DEFAULT_BITRATE_INTERVAL;
  perf->bps_running_interval = DEFAULT_BITRATE_INTERVAL;
  perf->bps_window_buffer_current = 0;

  g_mutex_init (&perf->byte_count_mutex);
  g_mutex_init (&perf->bps_mutex);
  g_mutex_init (&perf->mean_bps_mutex);

  gst_base_transform_set_gap_aware (GST_BASE_TRANSFORM_CAST (perf), TRUE);
  gst_base_transform_set_passthrough (GST_BASE_TRANSFORM_CAST (perf), TRUE);
}

void
gst_perf_set_property (GObject * object, guint property_id,
    const GValue * value, GParamSpec * pspec)
{
  GstPerf *perf = GST_PERF (object);

  switch (property_id) {
    case PROP_PRINT_ARM_LOAD:
      GST_WARNING_OBJECT (object,
          "print-arm-load is deprecated, use print-cpu-load instead!");
    case PROP_PRINT_CPU_LOAD:
      GST_OBJECT_LOCK (perf);
      perf->print_cpu_load = g_value_get_boolean (value);
      GST_OBJECT_UNLOCK (perf);
      break;
    case PROP_BITRATE_WINDOW_SIZE:
      GST_OBJECT_LOCK (perf);
      perf->bps_window_size = g_value_get_uint (value);
      GST_OBJECT_UNLOCK (perf);
      break;
    case PROP_BITRATE_INTERVAL:
      GST_OBJECT_LOCK (perf);
      perf->bps_interval = g_value_get_uint (value);
      GST_OBJECT_UNLOCK (perf);
      break;
    default:
      G_OBJECT_WARN_INVALID_PROPERTY_ID (object, property_id, pspec);
      break;
  }
}

void
gst_perf_get_property (GObject * object, guint property_id,
    GValue * value, GParamSpec * pspec)
{
  GstPerf *perf = GST_PERF (object);

  switch (property_id) {
    case PROP_PRINT_ARM_LOAD:
      GST_WARNING_OBJECT (object,
          "print-arm-load is deprecated, use print-cpu-load instead!");
    case PROP_PRINT_CPU_LOAD:
      GST_OBJECT_LOCK (perf);
      g_value_set_boolean (value, perf->print_cpu_load);
      GST_OBJECT_UNLOCK (perf);
      break;
    case PROP_BITRATE_WINDOW_SIZE:
      GST_OBJECT_LOCK (perf);
      g_value_set_uint (value, perf->bps_window_size);
      GST_OBJECT_UNLOCK (perf);
      break;
    case PROP_BITRATE_INTERVAL:
      GST_OBJECT_LOCK (perf);
      g_value_set_uint (value, perf->bps_interval);
      GST_OBJECT_UNLOCK (perf);
      break;
    default:
      G_OBJECT_WARN_INVALID_PROPERTY_ID (object, property_id, pspec);
      break;
  }
}

static gboolean
gst_perf_update_bps (void *data)
{
  guint buffer_current_idx;
  GstPerf *perf;
  guint byte_count;
  gdouble bps, mean_bps;

  g_return_val_if_fail (data, FALSE);

  perf = GST_PERF (data);

  g_mutex_lock (&perf->byte_count_mutex);
  byte_count = perf->byte_count;
  perf->byte_count = G_GUINT64_CONSTANT (0);
  g_mutex_unlock (&perf->byte_count_mutex);

  g_mutex_lock (&perf->mean_bps_mutex);
  mean_bps = perf->mean_bps;
  g_mutex_unlock (&perf->mean_bps_mutex);

  /* Calculate bits per second */
  bps =
      byte_count * GST_PERF_BITS_PER_BYTE / (perf->bps_running_interval /
      GST_PERF_MS_PER_S);

  /* Update bps average */
  if (!perf->bps_window_size) {
    mean_bps = gst_perf_update_average (perf->byte_count_total, bps, mean_bps);
  } else {
    /*
     * Moving average uses a circular buffer, get index for next value which
     * is the oldest sample, this is the same as the value were the new sample
     * is to be stored
     */
    buffer_current_idx = (perf->byte_count_total) % perf->bps_window_size;

    mean_bps =
        gst_perf_update_moving_average (perf->bps_window_size, mean_bps,
        bps, perf->bps_window_buffer[buffer_current_idx]);

    perf->bps_window_buffer[buffer_current_idx] = bps;
  }
  g_mutex_lock (&perf->mean_bps_mutex);
  perf->mean_bps = mean_bps;
  g_mutex_unlock (&perf->mean_bps_mutex);

  g_mutex_lock (&perf->bps_mutex);
  perf->bps = bps;
  g_mutex_unlock (&perf->bps_mutex);

  perf->byte_count_total++;

  g_signal_emit_by_name (perf, "on-bitrate", mean_bps);

  return TRUE;
}

static gboolean
gst_perf_start (GstBaseTransform * trans)
{
  GstPerf *perf = GST_PERF (trans);

  gst_perf_clear (perf);

  /* If window size is different from all samples allocate the needed memory */
  if (perf->bps_window_size) {
    perf->bps_window_buffer =
        g_malloc0 ((perf->bps_window_size) * sizeof (gdouble));

    if (!perf->bps_window_buffer) {
      GST_ERROR_OBJECT (perf, "Unable to allocate memory");
      return FALSE;
    }
  }

  perf->bps_running_interval = perf->bps_interval;

  perf->bps_source_id =
      g_timeout_add (perf->bps_interval, gst_perf_update_bps, perf);

  perf->error = g_error_new (GST_CORE_ERROR,
      GST_CORE_ERROR_TAG, "Performance Information");
  return TRUE;
}

static gboolean
gst_perf_stop (GstBaseTransform * trans)
{
  GstPerf *perf = GST_PERF (trans);

  gst_perf_clear (perf);

  g_free (perf->bps_window_buffer);

  g_source_remove (perf->bps_source_id);

  if (perf->error)
    g_error_free (perf->error);

  return TRUE;
}

static guint32
gst_perf_compute_cpu (GstPerf * self, guint32 current_idle,
    guint32 current_total)
{
  guint32 busy = 0;
  guint32 idle = 0;
  guint32 total = 0;

  g_return_val_if_fail (self, -1);

  /* Calculate the CPU usage since last time we checked */
  idle = current_idle - self->prev_cpu_idle;
  total = current_total - self->prev_cpu_total;

  /* Update the total and idle CPU for the next check */
  self->prev_cpu_total = current_total;
  self->prev_cpu_idle = current_idle;

  /* Avoid a divison by zero */
  if (0 == total) {
    return 0;
  }

  /* - CPU usage is the fraction of time the processor spent busy:
   * [0.0, 1.0].
   *
   * - We want to express this as a percentage [0% - 100%].
   *
   * - We want to avoid, when possible, using floating
   * point operations (some SoC still don't have a FP unit).
   *
   * - Scaling to 1000 allows us round (nearest interger) by summing
   * 5 and then scaling down back to 100 by dividing by
   * 10. Othersise we would've lost the decimals due to integer
   * truncating.
   */
  busy = total - idle;
  return (1000 * busy / total + 5) / 10;
}

#ifdef IS_LINUX
static gboolean
gst_perf_cpu_get_load (GstPerf * perf, guint32 * cpu_load)
{
  gboolean cpu_load_found = FALSE;
  guint32 user, nice, sys, idle, iowait, irq, softirq, steal;
  guint32 total = 0;
  gchar name[4];
  FILE *fp;

  g_return_val_if_fail (perf, FALSE);
  g_return_val_if_fail (cpu_load, FALSE);

  /* Default value in case of failure */
  *cpu_load = -1;

  /* Read the overall system information */
  fp = fopen ("/proc/stat", "r");

  if (fp == NULL) {
    GST_ERROR ("/proc/stat not found");
    goto cpu_failed;
  }
  /* Scan the file line by line */
  while (fscanf (fp, "%4s %d %d %d %d %d %d %d %d", name, &user, &nice,
          &sys, &idle, &iowait, &irq, &softirq, &steal) != EOF) {
    if (strcmp (name, "cpu") == 0) {
      cpu_load_found = TRUE;
      break;
    }
  }

  fclose (fp);

  if (!cpu_load_found) {
    goto cpu_failed;
  }
  GST_DEBUG ("CPU stats-> user: %d; nice: %d; sys: %d; idle: %d "
      "iowait: %d; irq: %d; softirq: %d; steal: %d",
      user, nice, sys, idle, iowait, irq, softirq, steal);

  /*Calculate the total CPU time */
  total = user + nice + sys + idle + iowait + irq + softirq + steal;

  *cpu_load = gst_perf_compute_cpu (perf, idle, total);

  return TRUE;

cpu_failed:
  GST_ERROR_OBJECT (perf, "Failed to get the CPU load");
  return FALSE;
}

#elif IS_MACOSX
static gboolean
gst_perf_cpu_get_load (GstPerf * perf, guint32 * cpu_load)
{
  guint32 idle = 0;
  guint32 total = 0;
  host_cpu_load_info_data_t cpuinfo = { 0 };
  mach_msg_type_number_t count = HOST_CPU_LOAD_INFO_COUNT;

  g_return_val_if_fail (perf, FALSE);
  g_return_val_if_fail (cpu_load, FALSE);

  /* Default value in case of failure */
  *cpu_load = -1;

  if (host_statistics (mach_host_self (), HOST_CPU_LOAD_INFO,
          (host_info_t) & cpuinfo, &count) == KERN_SUCCESS) {
    for (int i = 0; i < CPU_STATE_MAX; i++) {
      total += cpuinfo.cpu_ticks[i];
    }
    idle = cpuinfo.cpu_ticks[CPU_STATE_IDLE];
  } else {
    goto cpu_failed;
  }

  *cpu_load = gst_perf_compute_cpu (perf, idle, total);

  return TRUE;

cpu_failed:
  GST_ERROR ("Failed to get the CPU load");
  return FALSE;
}

#else /* Unknown OS */
static gboolean
gst_perf_cpu_get_load (GstPerf * perf, guint32 * cpu_load)
{
  g_return_val_if_fail (perf, FALSE);
  g_return_val_if_fail (cpu_load, FALSE);

  *cpu_load = -1;

  /* Not really an error, we just don't know how to measure CPU on this OS */
  return TRUE;
}
#endif

static GstFlowReturn
gst_perf_transform_ip (GstBaseTransform * trans, GstBuffer * buf)
{
  GstPerf *perf = GST_PERF (trans);
  GstClockTime time = gst_util_get_timestamp ();
  GstClockTime diff = GST_CLOCK_DIFF (perf->prev_timestamp, time);

  if (!GST_CLOCK_TIME_IS_VALID (perf->prev_timestamp) ||
      (GST_CLOCK_TIME_IS_VALID (time) && diff >= GST_SECOND)) {
    gdouble time_factor, fps;
    guint idx;
    gchar info[GST_PERF_MSG_MAX_SIZE];
    gboolean print_cpu_load;
    gdouble bps, mean_bps;

    time_factor = 1.0 * diff / GST_SECOND;

    /*Calculate frames per second */
    fps = perf->frame_count / time_factor;

    /*Update fps average */
    perf->fps =
        gst_perf_update_average (perf->frame_count_total, fps, perf->fps);
    perf->frame_count_total++;

    g_mutex_lock (&perf->bps_mutex);
    bps = perf->bps;
    g_mutex_unlock (&perf->bps_mutex);

    g_mutex_lock (&perf->mean_bps_mutex);
    mean_bps = perf->mean_bps;
    g_mutex_unlock (&perf->mean_bps_mutex);

    idx =
        g_snprintf (info, GST_PERF_MSG_MAX_SIZE,
        "perf: %s; timestamp: %" GST_TIME_FORMAT "; "
        "bps: %0.03f; mean_bps: %0.03f; " "fps: %0.03f; mean_fps: %0.03f",
        GST_OBJECT_NAME (perf), GST_TIME_ARGS (time), bps, mean_bps,
        fps, perf->fps);

    gst_perf_reset (perf);
    perf->prev_timestamp = time;

    GST_OBJECT_LOCK (perf);
    print_cpu_load = perf->print_cpu_load;
    GST_OBJECT_UNLOCK (perf);

    if (print_cpu_load) {
      guint32 cpu_load;
      gst_perf_cpu_get_load (perf, &cpu_load);
      idx = g_snprintf (&info[idx], GST_PERF_MSG_MAX_SIZE - idx,
          "; cpu: %d; ", cpu_load);
    }

    gst_element_post_message (
        (GstElement *) perf,
        gst_message_new_info ((GstObject *) perf, perf->error,
            (const gchar *) info));

    GST_INFO_OBJECT (perf, "%s", info);
  }

  perf->frame_count++;
  g_mutex_lock (&perf->byte_count_mutex);
  perf->byte_count += gst_buffer_get_size (buf);
  g_mutex_unlock (&perf->byte_count_mutex);

  return GST_FLOW_OK;
}

static gdouble
gst_perf_update_average (guint64 count, gdouble current, gdouble old)
{
  gdouble ret = 0;

  if (count != 0) {
    ret = ((count - 1) * old + current) / count;
  }

  return ret;
}

static gdouble
gst_perf_update_moving_average (guint64 window_size, gdouble old_average,
    gdouble new_sample, gdouble old_sample)
{
  gdouble ret = 0;

  if (window_size != 0) {
    ret = (old_average * window_size - old_sample + new_sample) / window_size;
  }

  return ret;
}

static void
gst_perf_reset (GstPerf * perf)
{
  g_return_if_fail (perf);

  perf->frame_count = 0;
<<<<<<< HEAD
  perf->byte_count = G_GUINT64_CONSTANT (0);
=======
>>>>>>> f0cfd891
}

static void
gst_perf_clear (GstPerf * perf)
{
  g_return_if_fail (perf);

  gst_perf_reset (perf);

  perf->fps = 0.0;
  perf->frame_count_total = G_GUINT64_CONSTANT (0);

  perf->mean_bps = 0.0;
  perf->byte_count_total = G_GUINT64_CONSTANT (0);
<<<<<<< HEAD
=======
  perf->byte_count = G_GUINT64_CONSTANT (0);
>>>>>>> f0cfd891

  perf->prev_timestamp = GST_CLOCK_TIME_NONE;
  perf->prev_cpu_total = 0;
  perf->prev_cpu_idle = 0;
}

static gboolean
plugin_init (GstPlugin * plugin)
{

  GST_DEBUG_CATEGORY_INIT (gst_perf_debug, "perf", 0,
      "Debug category for perf element");

  return gst_element_register (plugin, "perf", GST_RANK_NONE, GST_TYPE_PERF);
}

#ifndef GST_PACKAGE_ORIGIN
#define GST_PACKAGE_ORIGIN "http://www.ridgerun.com"
#endif

GST_PLUGIN_DEFINE (GST_VERSION_MAJOR,
    GST_VERSION_MINOR,
    perf,
    "Get pipeline performance data",
    plugin_init, VERSION, "LGPL", PACKAGE_NAME, GST_PACKAGE_ORIGIN)<|MERGE_RESOLUTION|>--- conflicted
+++ resolved
@@ -1,9 +1,5 @@
 /* GStreamer
-<<<<<<< HEAD
- * Copyright (C) 2019 RidgeRun, LLC (http://www.ridgerun.com)
-=======
  * Copyright (C) 2013-2020 RidgeRun, LLC (http://www.ridgerun.com)
->>>>>>> f0cfd891
  *
  * This library is free software; you can redistribute it and/or
  * modify it under the terms of the GNU Library General Public
@@ -635,10 +631,6 @@
   g_return_if_fail (perf);
 
   perf->frame_count = 0;
-<<<<<<< HEAD
-  perf->byte_count = G_GUINT64_CONSTANT (0);
-=======
->>>>>>> f0cfd891
 }
 
 static void
@@ -653,10 +645,7 @@
 
   perf->mean_bps = 0.0;
   perf->byte_count_total = G_GUINT64_CONSTANT (0);
-<<<<<<< HEAD
-=======
   perf->byte_count = G_GUINT64_CONSTANT (0);
->>>>>>> f0cfd891
 
   perf->prev_timestamp = GST_CLOCK_TIME_NONE;
   perf->prev_cpu_total = 0;
